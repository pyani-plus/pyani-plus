--- conflicted
+++ resolved
@@ -1642,14 +1642,11 @@
         in output
     ), output
     with (tmp_dir / "fastANI_classify.tsv").open() as handle:
-<<<<<<< HEAD
-        assert handle.readline() == "members\tn_nodes\tmin_cov\tmin_score\n"
-=======
         assert (
             handle.readline()
-            == "n_nodes\tmax_cov\tmin_identity\tmax_identity\tmembers\n"
+            == "n_nodes\tmax_cov\tmin_score\tmax_score\tmembers\n"
         )
->>>>>>> 482229f3
+
 
 
 def test_classify(
@@ -1703,13 +1700,8 @@
     output = capsys.readouterr().out
     assert f"Wrote classify output to {tmp_path}" in output, output
     with (tmp_dir / "fastANI_classify.tsv").open() as handle:
-<<<<<<< HEAD
-        assert handle.readline() == "members\tn_nodes\tmin_cov\tmin_score\n"
-=======
-        assert (
-            handle.readline()
-            == "n_nodes\tmax_cov\tmin_identity\tmax_identity\tmembers\n"
-        )
+        assert handle.readline() == "n_nodes\tmax_cov\tmin_score\tmax_score\tmembers\n"
+
 
 
 def test_plot_run_comp(
@@ -1773,5 +1765,4 @@
     assert sorted(_.name for _ in plot_out.glob("*")) == sorted(
         [f"ANIb_identity_1_vs_others.{ext}" for ext in GRAPHICS_FORMATS if ext != "tsv"]
         + [f"ANIb_identity_1_vs_{other}.tsv" for other in ("2", "3")]
-    )
->>>>>>> 482229f3
+    )