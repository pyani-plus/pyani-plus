--- conflicted
+++ resolved
@@ -24,11 +24,7 @@
         genomeB=get_genomeB
     run:
         shell(
-<<<<<<< HEAD
             "nucmer -p {wildcards.outdir}/{wildcards.genomeA}_vs_{wildcards.genomeB} --maxmatch {input.genomeA} {input.genomeB}"
-=======
-            "nucmer -p {wildcards.outdir}/{wildcards.genomeA}_vs_{wildcards.genomeB} --maxmatch {params.indir}/{wildcards.genomeA}.* {params.indir}/{wildcards.genomeB}.*"
->>>>>>> 57c471ad
         )
 
 
