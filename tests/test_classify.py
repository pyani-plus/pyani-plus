--- conflicted
+++ resolved
@@ -87,13 +87,8 @@
 def two_nodes_one_edge_graph() -> nx.Graph:
     """Return graph with two nodes and one edge and the expected identity edge that formed the clique."""
     graph = nx.Graph()
-<<<<<<< HEAD
     graph.add_edge("genome_1", "genome_2", score=0.999310, coverage=0.6774176803)
     return graph
-=======
-    graph.add_edge("genome_1", "genome_2", identity=0.999310, coverage=0.6774176803)
-    return (graph, 0.999310)
->>>>>>> 482229f3
 
 
 @pytest.fixture
