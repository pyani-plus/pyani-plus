# The MIT License
#
# Copyright (c) 2024-2025 University of Strathclyde
#
# Permission is hereby granted, free of charge, to any person obtaining a copy
# of this software and associated documentation files (the "Software"), to deal
# in the Software without restriction, including without limitation the rights
# to use, copy, modify, merge, publish, distribute, sublicense, and/or sell
# copies of the Software, and to permit persons to whom the Software is
# furnished to do so, subject to the following conditions:
#
# The above copyright notice and this permission notice shall be included in
# all copies or substantial portions of the Software.
#
# THE SOFTWARE IS PROVIDED "AS IS", WITHOUT WARRANTY OF ANY KIND, EXPRESS OR
# IMPLIED, INCLUDING BUT NOT LIMITED TO THE WARRANTIES OF MERCHANTABILITY,
# FITNESS FOR A PARTICULAR PURPOSE AND NONINFRINGEMENT. IN NO EVENT SHALL THE
# AUTHORS OR COPYRIGHT HOLDERS BE LIABLE FOR ANY CLAIM, DAMAGES OR OTHER
# LIABILITY, WHETHER IN AN ACTION OF CONTRACT, TORT OR OTHERWISE, ARISING FROM,
# OUT OF OR IN CONNECTION WITH THE SOFTWARE OR THE USE OR OTHER DEALINGS IN
# THE SOFTWARE.
"""Defines the assorted public command line interface (CLI) arguments we offer.

This is a separate file without any code to allow them to be imported from both
the private and public API definitions without needed to import from each other
(which adds to the start-up time unnecessarily).
"""

from pathlib import Path
from typing import Annotated

import click
import typer

from pyani_plus import FASTA_EXTENSIONS
from pyani_plus.methods.anim import EnumModeANIm
from pyani_plus.workflows import ToolExecutor

# Reused required command line arguments (which have no default)
# --------------------------------------------------------------
# These are named REQ_ARG_TYPE_* short for required-argument type
REQ_ARG_TYPE_DATABASE = Annotated[
    Path,
    typer.Option(
        help="Path to pyANI-plus SQLite3 database",
        show_default=False,
        dir_okay=False,
        file_okay=True,
    ),
]
REQ_ARG_TYPE_OUTDIR = Annotated[
    Path,
    typer.Option(
        help="Output directory",
        show_default=False,
        exists=True,
        dir_okay=True,
        file_okay=False,
    ),
]
REQ_ARG_TYPE_FASTA_DIR = Annotated[
    Path,
    typer.Argument(
        help=f"Directory of FASTA files (extensions {', '.join(sorted(FASTA_EXTENSIONS))})",
        show_default=False,
    ),
]

# Reused optional command line arguments (defined with a default)
# ---------------------------------------------------------------
# These are named OPT_ARG_TYPE_* short for optional-argument type

OPT_ARG_TYPE_RUN_ID = Annotated[
    int | None,
    typer.Option(help="Which run from the database (defaults to latest)"),
]
OPT_ARG_TYPE_RUN_NAME = Annotated[
    # Using None to mean the dynamic default value here:
    str | None,
    typer.Option(
        help="Run name. Default is 'N genomes using METHOD'.", show_default=False
    ),
]
OPT_ARG_TYPE_TEMP_WORKFLOW = Annotated[
    Path | None,
    typer.Option(
        help="Directory to use for temporary workflow coordination files, which"
        " for debugging purposes will not be deleted. For clusters this must be"
        " on a shared drive. Default behaviour is to use a system specified"
        " temporary directory (for the local executor) or a temporary directory"
        " under the present direct (for clusters), and remove this afterwards.",
        rich_help_panel="Debugging",
        show_default=False,
        exists=True,
        dir_okay=True,
        file_okay=False,
    ),
]
OPT_ARG_TYPE_TEMP = Annotated[
    Path | None,
    typer.Option(
        help="Directory to use for intermediate files, which for debugging"
        " purposes will not be deleted. For clusters this must be on a shared"
        " drive. Default behaviour is to use a system specified temporary"
        " directory (specific to the compute-node when using a cluster) and"
        " remove this afterwards.",
        rich_help_panel="Debugging",
        show_default=False,
        exists=True,
        dir_okay=True,
        file_okay=False,
    ),
]
OPT_ARG_TYPE_FRAGSIZE = Annotated[
    int,
    typer.Option(
        help="Comparison method fragment size",
        rich_help_panel="Method parameters",
        min=1,
    ),
]
# fastANI has maximum (and default) k-mer size 16,
# so defined separately with max=16
OPT_ARG_TYPE_KMERSIZE = Annotated[
    int,
    typer.Option(
        help="Comparison method k-mer size",
        rich_help_panel="Method parameters",
        min=1,
    ),
]
OPT_ARG_TYPE_MINMATCH = Annotated[
    float,
    typer.Option(
        help="Comparison method min-match",
        rich_help_panel="Method parameters",
        min=0.0,
        max=1.0,
    ),
]
OPT_ARG_TYPE_ANIM_MODE = Annotated[
    EnumModeANIm,
    typer.Option(
        help="Nucmer mode for ANIm",
        rich_help_panel="Method parameters",
    ),
]
OPT_ARG_TYPE_SOURMASH_SCALED = Annotated[
    int,
    typer.Option(
        help="Sets the compression ratio",
        rich_help_panel="Method parameters",
        min=1,
    ),
]
OPT_ARG_TYPE_CREATE_DB = Annotated[
    # Listing name(s) explicitly to avoid automatic matching --no-create-db
    bool, typer.Option("--create-db", help="Create database if does not exist")
]
OPT_ARG_TYPE_EXECUTOR = Annotated[
    ToolExecutor, typer.Option(help="How should the internal tools be run?")
]
# Would like to replace this with Literal["md5", "filename", "stem"] once typer updated
OPT_ARG_TYPE_LABEL = Annotated[
    str,
    typer.Option(
        click_type=click.Choice(["md5", "filename", "stem"]),
        help="How to label the genomes",
    ),
<<<<<<< HEAD
]
OPT_ARG_TYPE_COV_MIN = Annotated[
    float,
    typer.Option(
        help="minimum %coverage for an edge",
        rich_help_panel="Method parameters",
        min=0.0,
        max=1.0,
    ),
=======
>>>>>>> 41b4928c
]<|MERGE_RESOLUTION|>--- conflicted
+++ resolved
@@ -167,7 +167,6 @@
         click_type=click.Choice(["md5", "filename", "stem"]),
         help="How to label the genomes",
     ),
-<<<<<<< HEAD
 ]
 OPT_ARG_TYPE_COV_MIN = Annotated[
     float,
@@ -177,6 +176,4 @@
         min=0.0,
         max=1.0,
     ),
-=======
->>>>>>> 41b4928c
 ]