--- conflicted
+++ resolved
@@ -274,7 +274,6 @@
     return TESTSPATH / "dnadiff_show_diff_output"
 
 
-<<<<<<< HEAD
 @pytest.fixture
 def dnadiff_targets_showcoords_indir():
     """Directory containing snadiff show_diff snakemake reference files."""
@@ -283,22 +282,21 @@
 
 @pytest.fixture
 def dnadiff_targets_showcoords_outdir():
-=======
+    """Output directory for MUMmer filter snakemake tests.
+
+    This path indicates the location to which dnadiff should write
+    its output files during dnadiff testing
+    """
+    return TESTSPATH / "dnadiff_show_coords_output"
+
+
 @pytest.fixture()
 def dnadiff_targets_showdiff_slurm_outdir() -> Path:
->>>>>>> c38bdb8f
     """Output directory for MUMmer filter snakemake tests.
 
     This path indicates the location to which dnadiff should write
     its output files during dnadiff testing
     """
-<<<<<<< HEAD
-    return TESTSPATH / "dnadiff_show_coords_output"
-
-
-@pytest.fixture
-def dnadiff_nucmer_targets_filter(dnadiff_nucmer_targets_filter_outdir):
-=======
     return TESTSPATH / "dnadiff_showdiff_slurm_output"
 
 
@@ -306,7 +304,6 @@
 def dnadiff_nucmer_targets_filter(
     dnadiff_nucmer_targets_filter_outdir: Path,
 ) -> list[str]:
->>>>>>> c38bdb8f
     """Target files for dnadiff tests.
 
     These are paths to the output files we want to generate using
@@ -377,31 +374,30 @@
     return [dnadiff_targets_showdiff_outdir / _.name for _ in reference_paths]
 
 
-<<<<<<< HEAD
 @pytest.fixture
 def dnadiff_targets_showcoords(dnadiff_targets_showcoords_outdir):
-=======
-@pytest.fixture()
-def dnadiff_targets_showdiff_slurm(
-    dnadiff_targets_showdiff_slurm_outdir: Path,
-) -> list[str]:
->>>>>>> c38bdb8f
     """Target files for ANIm tests.
 
     These are paths to the output files we want to generate using
     nucmer for ANIm. We aim to generate a set of .delta files that
     could later be processed to obtain ANI values
     """
-<<<<<<< HEAD
     reference_paths = (FIXTUREPATH / "dnadiff" / "targets" / "show_coords").glob(
         "*.mcoords"
     )
     return [dnadiff_targets_showcoords_outdir / _.name for _ in reference_paths]
 
 
-@pytest.fixture
-def input_genomes_small():
-=======
+@pytest.fixture()
+def dnadiff_targets_showdiff_slurm(
+    dnadiff_targets_showdiff_slurm_outdir: Path,
+) -> list[str]:
+    """Target files for ANIm tests.
+
+    These are paths to the output files we want to generate using
+    nucmer for ANIm. We aim to generate a set of .delta files that
+    could later be processed to obtain ANI values
+    """
     reference_paths = (FIXTUREPATH / "dnadiff" / "targets" / "show_diff").glob(
         "*.rdiff",
     )
@@ -410,6 +406,5 @@
 
 @pytest.fixture()
 def input_genomes_small() -> Path:
->>>>>>> c38bdb8f
     """Path to small set of input genomes."""
     return FIXTUREPATH / "sequences"