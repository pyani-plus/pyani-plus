--- conflicted
+++ resolved
@@ -1575,7 +1575,10 @@
         "WARNING: Cannot plot hadamard as matrix contains 2 nulls (out of 2²=4 guessing comparisons)\n"
         in stderr
     ), stderr
-<<<<<<< HEAD
+    assert (
+        "WARNING: Cannot plot tANI as matrix contains 2 nulls (out of 2²=4 guessing comparisons)\n"
+        in stderr
+    ), stderr
 
 
 def test_classify_failures(tmp_path: str) -> None:
@@ -1698,10 +1701,4 @@
     output = capsys.readouterr().out
     assert f"Wrote classify output to {tmp_path}" in output, output
     with (tmp_dir / "fastANI_classify.tsv").open() as handle:
-        assert handle.readline() == "members\tn_nodes\tmin_cov\tmin_identity\n"
-=======
-    assert (
-        "WARNING: Cannot plot tANI as matrix contains 2 nulls (out of 2²=4 guessing comparisons)\n"
-        in stderr
-    ), stderr
->>>>>>> 6a9017e8
+        assert handle.readline() == "members\tn_nodes\tmin_cov\tmin_identity\n"