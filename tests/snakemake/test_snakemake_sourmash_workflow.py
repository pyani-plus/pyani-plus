# The MIT License
#
# Copyright (c) 2024 University of Strathclyde
#
# Permission is hereby granted, free of charge, to any person obtaining a copy
# of this software and associated documentation files (the "Software"), to deal
# in the Software without restriction, including without limitation the rights
# to use, copy, modify, merge, publish, distribute, sublicense, and/or sell
# copies of the Software, and to permit persons to whom the Software is
# furnished to do so, subject to the following conditions:
#
# The above copyright notice and this permission notice shall be included in
# all copies or substantial portions of the Software.
#
# THE SOFTWARE IS PROVIDED "AS IS", WITHOUT WARRANTY OF ANY KIND, EXPRESS OR
# IMPLIED, INCLUDING BUT NOT LIMITED TO THE WARRANTIES OF MERCHANTABILITY,
# FITNESS FOR A PARTICULAR PURPOSE AND NONINFRINGEMENT. IN NO EVENT SHALL THE
# AUTHORS OR COPYRIGHT HOLDERS BE LIABLE FOR ANY CLAIM, DAMAGES OR OTHER
# LIABILITY, WHETHER IN AN ACTION OF CONTRACT, TORT OR OTHERWISE, ARISING FROM,
# OUT OF OR IN CONNECTION WITH THE SOFTWARE OR THE USE OR OTHER DEALINGS IN
# THE SOFTWARE.
"""Test snakemake workflow for sourmash.

These tests are intended to be run from the repository root using:

pytest -v or make test
"""

import json
import shutil  # We need this for filesystem operations
from pathlib import Path

import pandas as pd

# Required to support pytest automated testing
import pytest

from pyani_plus.private_cli import log_run
from pyani_plus.tools import get_sourmash
from pyani_plus.workflows import (
    ToolExecutor,
    run_snakemake_with_progress_bar,
)

from . import compare_db_matrices


@pytest.fixture
def config_sourmash_args(
    snakemake_cores: int,
    tmp_path: str,
) -> dict:
    """Return configuration settings for testing snakemake sourmash rules."""
    return {
        "db": Path(tmp_path) / "db.sqlite",
        "run_id": 1,  # by construction
        # "outdir": ... is dynamic
        # "indir": ... is dynamic
        "cores": snakemake_cores,
        "kmersize": 31,
        "mode": "max-containment",
        "extra": "scaled=300",  # default scaled=1000 not suitable for the 3 viruses
    }


def compare_sourmash_sig_files(file1: Path, file2: Path) -> bool:
    """Compare two .sig files, considering only the stem in the filename field.

    Also ignores name field if missing in either file (branchwater quirk).
    """
    with Path.open(file1) as f1:
        data1 = json.load(f1)

    with Path.open(file2) as f2:
        data2 = json.load(f2)

    assert isinstance(data1, list)
    assert isinstance(data2, list)
    assert len(data1) == len(data2)

    for entry1, entry2 in zip(data1, data2, strict=False):
        assert isinstance(entry1, dict)
        assert isinstance(entry2, dict)
        keys = set(entry1).union(entry2)
        for key in keys:
            if key == "filename":
                assert Path(entry1[key]).stem == Path(entry2[key]).stem
            elif key == "name" and (key not in entry2 or key not in entry1):
                # Known to be missing in branchwater
                pass
            else:
                assert (
                    entry1[key] == entry2[key]
                ), f"{key} {entry1[key]!r}!={entry2[key]!r}"

    return True


def compare_sourmash_ani_files(data1: Path, data2: Path) -> bool:
    """Compare two .csv files returned by sourmash compare."""
    # Read the .csv files into DataFrames
    csv1 = pd.read_csv(data1)
    csv2 = pd.read_csv(data2)

    # Use regex to replace everything before the last '/' with an empty string
    csv1.columns = csv1.columns.str.replace(r".*/", "", regex=True)
    csv2.columns = csv2.columns.str.replace(r".*/", "", regex=True)

    return csv1.equals(csv2)


def compare_sourmash_ani_files_bad_alignments(data1: Path, data2: Path) -> bool:
    """Compare two .csv files returned by sourmash compare."""
    # Read the .csv files into DataFrames
    csv1 = pd.read_csv(data1)
    csv2 = pd.read_csv(data2)

    # Use regex to replace everything before the last '/' with an empty string
    csv1.columns = csv1.columns.str.replace(r".*/", "", regex=True)
    csv2.columns = csv2.columns.str.replace(r".*/", "", regex=True)

    # Note: In sourmash compare, the absence of ANI value estimation is
    # represented as 0.0 for distantly related genomes. In pyANI-plus,
    # these 0.0 values are converted to None to represent NULL values.
    # Ensuring this difference is accounted for when comparing files.
    csv2 = csv2.replace(0.0, None).astype(object)
    csv1 = csv1.replace(0.0, None).astype(object)

    return csv1.equals(csv2)


def test_sketch_rule(
    input_genomes_tiny: Path,
    sourmash_targets_signature_outdir: Path,
    config_sourmash_args: dict,
    tmp_path: str,
) -> None:
    """Test sourmash sketch snakemake wrapper.

    Checks that the sketch rule in the sourmash snakemake wrapper gives the
    expected output.

    If the output directory exists (i.e. the make clean_tests rule has not
    been run), the tests will automatically pass as snakemake will not
    attempt to re-run the rule. That would prevent us from seeing any
    introduced bugs, so we force re-running the rule by deleting the
    output directory before running the tests.
    """
    # Remove the output directory to force re-running the snakemake rule
    shutil.rmtree(sourmash_targets_signature_outdir, ignore_errors=True)

    config = config_sourmash_args.copy()
    config["outdir"] = sourmash_targets_signature_outdir
    config["indir"] = input_genomes_tiny

    expected_sigs = list((input_genomes_tiny / "intermediates/sourmash").glob("*.sig"))
    targets = [
        sourmash_targets_signature_outdir / fname.name for fname in expected_sigs
    ]

    # Run snakemake wrapper
    run_snakemake_with_progress_bar(
        executor=ToolExecutor.local,
        workflow_name="snakemake_sourmash.smk",
        targets=targets,
        params=config,
        working_directory=Path(tmp_path),
    )

    # Check output against target fixtures
    for expected, generated in zip(expected_sigs, targets, strict=False):
        assert compare_sourmash_sig_files(expected, generated)


def test_compare_rule(
    capsys: pytest.CaptureFixture[str],
    sourmash_targets_compare_outdir: Path,
    config_sourmash_args: dict,
    input_genomes_tiny: Path,
    tmp_path: str,
) -> None:
    """Test sourmash compare snakemake wrapper.

    Checks that the compare rule in the sourmash snakemake wrapper gives the
    expected output.

    If the output directory exists (i.e. the make clean_tests rule has not
    been run), the tests will automatically pass as snakemake will not
    attempt to re-run the rule. That would prevent us from seeing any
    introduced bugs, so we force re-running the rule by deleting the
    output directory before running the tests.
    """
    # Remove the output directory to force re-running the snakemake rule
    shutil.rmtree(sourmash_targets_compare_outdir, ignore_errors=True)

    config = config_sourmash_args.copy()
    config["outdir"] = sourmash_targets_compare_outdir
    config["indir"] = input_genomes_tiny

    # Assuming this will match but worker nodes might have a different version
    sourmash_tool = get_sourmash()

    # Setup minimal test DB
    db = config["db"]
    assert not db.is_file()
    log_run(
        fasta=config["indir"],  # i.e. input_genomes_tiny
        database=db,
        cmdline="pyani-plus sourmash ...",
        status="Testing",
        name="Testing sourmash",
        method="sourmash",
        program=sourmash_tool.exe_path.stem,
        version=sourmash_tool.version,
        mode=config["mode"],
        kmersize=config["kmersize"],
        extra=config["extra"],
        create_db=True,
    )
    assert db.is_file()
    output = capsys.readouterr().out
    assert output.endswith("Run identifier 1\n")

    # Run snakemake wrapper
    run_snakemake_with_progress_bar(
        executor=ToolExecutor.local,
        workflow_name="snakemake_sourmash.smk",
        targets=[sourmash_targets_compare_outdir / "sourmash.csv"],
        params=config,
        working_directory=Path(tmp_path),
    )

    # Check output against target fixture
    assert compare_sourmash_ani_files(
        sourmash_targets_compare_outdir / "sourmash.csv",
        input_genomes_tiny / "intermediates/sourmash/sourmash.csv",
    )

    compare_db_matrices(db, input_genomes_tiny / "matrices")


<<<<<<< HEAD
def test_compare_rule_bad_alignments(
    capsys: pytest.CaptureFixture[str],
    sourmash_targets_compare_outdir: Path,
    config_sourmash_args: dict,
    input_genomes_bad_alignments: Path,
    tmp_path: str,
) -> None:
    """Test sourmash compare snakemake wrapper (bad_alignments).

    Checks that the compare rule in the sourmash snakemake wrapper gives the
    expected output.

    If the output directory exists (i.e. the make clean_tests rule has not
    been run), the tests will automatically pass as snakemake will not
    attempt to re-run the rule. That would prevent us from seeing any
    introduced bugs, so we force re-running the rule by deleting the
    output directory before running the tests.
    """
    # Remove the output directory to force re-running the snakemake rule
    shutil.rmtree(sourmash_targets_compare_outdir, ignore_errors=True)

    config = config_sourmash_args.copy()
    config["outdir"] = sourmash_targets_compare_outdir
    config["indir"] = input_genomes_bad_alignments
=======
def test_branchwater_sketch_rule(
    input_genomes_tiny: Path,
    config_sourmash_args: dict,
    tmp_path: str,
) -> None:
    """Test sourmash branchwater sketch snakemake wrapper."""
    tmp_dir = Path(tmp_path)

    config = config_sourmash_args.copy()
    config["outdir"] = tmp_dir / "output"

    expected_sigs = list((input_genomes_tiny / "intermediates/sourmash").glob("*.sig"))
    targets = [tmp_dir / "output" / fname.name for fname in expected_sigs]

    # Run snakemake wrapper
    run_snakemake_with_progress_bar(
        executor=ToolExecutor.local,
        workflow_name="snakemake_branchwater.smk",
        targets=targets,
        params=config,
        working_directory=Path(tmp_path),
    )

    # Check output against target fixtures
    for expected, generated in zip(expected_sigs, targets, strict=False):
        assert compare_sourmash_sig_files(expected, generated)


def test_branchwater_compare_rule(
    capsys: pytest.CaptureFixture[str],
    config_sourmash_args: dict,
    input_genomes_tiny: Path,
    tmp_path: str,
) -> None:
    """Test sourmash branchwater compare snakemake wrapper."""
    tmp_dir = Path(tmp_path)

    config = config_sourmash_args.copy()
    config["outdir"] = tmp_dir / "output"
>>>>>>> a3153a68

    # Assuming this will match but worker nodes might have a different version
    sourmash_tool = get_sourmash()

    # Setup minimal test DB
    db = config["db"]
    assert not db.is_file()
    log_run(
<<<<<<< HEAD
        fasta=config["indir"],  # i.e. input_genomes_tiny
        database=db,
        cmdline="pyani-plus sourmash ...",
        status="Testing",
        name="Testing sourmash",
        method="sourmash",
        program=sourmash_tool.exe_path.stem,
        version=sourmash_tool.version,
        mode=config["mode"],
=======
        fasta=config_sourmash_args["indir"],  # i.e. input_genomes_tiny
        database=db,
        cmdline="pyani-plus branchwater ...",
        status="Testing",
        name="Testing branchwater",
        method="branchwater",
        program=sourmash_tool.exe_path.stem,
        version=sourmash_tool.version,
        # not implemented yet, mode=config["mode"],
>>>>>>> a3153a68
        kmersize=config["kmersize"],
        extra=config["extra"],
        create_db=True,
    )
    assert db.is_file()
    output = capsys.readouterr().out
    assert output.endswith("Run identifier 1\n")

    # Run snakemake wrapper
    run_snakemake_with_progress_bar(
        executor=ToolExecutor.local,
<<<<<<< HEAD
        workflow_name="snakemake_sourmash.smk",
        targets=[sourmash_targets_compare_outdir / "sourmash.csv"],
=======
        workflow_name="snakemake_branchwater.smk",
        targets=[tmp_dir / "output/branchwater.csv"],
>>>>>>> a3153a68
        params=config,
        working_directory=Path(tmp_path),
    )

<<<<<<< HEAD
    # Check output against target fixture
    assert compare_sourmash_ani_files_bad_alignments(
        sourmash_targets_compare_outdir / "sourmash.csv",
        input_genomes_bad_alignments / "intermediates/sourmash/sourmash.csv",
    )

    compare_db_matrices(db, input_genomes_bad_alignments / "matrices")
=======
    compare_db_matrices(db, input_genomes_tiny / "matrices")
>>>>>>> a3153a68
<|MERGE_RESOLUTION|>--- conflicted
+++ resolved
@@ -239,7 +239,6 @@
     compare_db_matrices(db, input_genomes_tiny / "matrices")
 
 
-<<<<<<< HEAD
 def test_compare_rule_bad_alignments(
     capsys: pytest.CaptureFixture[str],
     sourmash_targets_compare_outdir: Path,
@@ -264,47 +263,6 @@
     config = config_sourmash_args.copy()
     config["outdir"] = sourmash_targets_compare_outdir
     config["indir"] = input_genomes_bad_alignments
-=======
-def test_branchwater_sketch_rule(
-    input_genomes_tiny: Path,
-    config_sourmash_args: dict,
-    tmp_path: str,
-) -> None:
-    """Test sourmash branchwater sketch snakemake wrapper."""
-    tmp_dir = Path(tmp_path)
-
-    config = config_sourmash_args.copy()
-    config["outdir"] = tmp_dir / "output"
-
-    expected_sigs = list((input_genomes_tiny / "intermediates/sourmash").glob("*.sig"))
-    targets = [tmp_dir / "output" / fname.name for fname in expected_sigs]
-
-    # Run snakemake wrapper
-    run_snakemake_with_progress_bar(
-        executor=ToolExecutor.local,
-        workflow_name="snakemake_branchwater.smk",
-        targets=targets,
-        params=config,
-        working_directory=Path(tmp_path),
-    )
-
-    # Check output against target fixtures
-    for expected, generated in zip(expected_sigs, targets, strict=False):
-        assert compare_sourmash_sig_files(expected, generated)
-
-
-def test_branchwater_compare_rule(
-    capsys: pytest.CaptureFixture[str],
-    config_sourmash_args: dict,
-    input_genomes_tiny: Path,
-    tmp_path: str,
-) -> None:
-    """Test sourmash branchwater compare snakemake wrapper."""
-    tmp_dir = Path(tmp_path)
-
-    config = config_sourmash_args.copy()
-    config["outdir"] = tmp_dir / "output"
->>>>>>> a3153a68
 
     # Assuming this will match but worker nodes might have a different version
     sourmash_tool = get_sourmash()
@@ -313,7 +271,6 @@
     db = config["db"]
     assert not db.is_file()
     log_run(
-<<<<<<< HEAD
         fasta=config["indir"],  # i.e. input_genomes_tiny
         database=db,
         cmdline="pyani-plus sourmash ...",
@@ -323,7 +280,79 @@
         program=sourmash_tool.exe_path.stem,
         version=sourmash_tool.version,
         mode=config["mode"],
-=======
+        kmersize=config["kmersize"],
+        extra=config["extra"],
+        create_db=True,
+    )
+    assert db.is_file()
+    output = capsys.readouterr().out
+    assert output.endswith("Run identifier 1\n")
+
+    # Run snakemake wrapper
+    run_snakemake_with_progress_bar(
+        executor=ToolExecutor.local,
+        workflow_name="snakemake_sourmash.smk",
+        targets=[sourmash_targets_compare_outdir / "sourmash.csv"],
+        params=config,
+        working_directory=Path(tmp_path),
+    )
+
+    # Check output against target fixture
+    assert compare_sourmash_ani_files_bad_alignments(
+        sourmash_targets_compare_outdir / "sourmash.csv",
+        input_genomes_bad_alignments / "intermediates/sourmash/sourmash.csv",
+    )
+
+    compare_db_matrices(db, input_genomes_bad_alignments / "matrices")
+
+
+def test_branchwater_sketch_rule(
+    input_genomes_tiny: Path,
+    config_sourmash_args: dict,
+    tmp_path: str,
+) -> None:
+    """Test sourmash branchwater sketch snakemake wrapper."""
+    tmp_dir = Path(tmp_path)
+
+    config = config_sourmash_args.copy()
+    config["outdir"] = tmp_dir / "output"
+
+    expected_sigs = list((input_genomes_tiny / "intermediates/sourmash").glob("*.sig"))
+    targets = [tmp_dir / "output" / fname.name for fname in expected_sigs]
+
+    # Run snakemake wrapper
+    run_snakemake_with_progress_bar(
+        executor=ToolExecutor.local,
+        workflow_name="snakemake_branchwater.smk",
+        targets=targets,
+        params=config,
+        working_directory=Path(tmp_path),
+    )
+
+    # Check output against target fixtures
+    for expected, generated in zip(expected_sigs, targets, strict=False):
+        assert compare_sourmash_sig_files(expected, generated)
+
+
+def test_branchwater_compare_rule(
+    capsys: pytest.CaptureFixture[str],
+    config_sourmash_args: dict,
+    input_genomes_tiny: Path,
+    tmp_path: str,
+) -> None:
+    """Test sourmash branchwater compare snakemake wrapper."""
+    tmp_dir = Path(tmp_path)
+
+    config = config_sourmash_args.copy()
+    config["outdir"] = tmp_dir / "output"
+
+    # Assuming this will match but worker nodes might have a different version
+    sourmash_tool = get_sourmash()
+
+    # Setup minimal test DB
+    db = config["db"]
+    assert not db.is_file()
+    log_run(
         fasta=config_sourmash_args["indir"],  # i.e. input_genomes_tiny
         database=db,
         cmdline="pyani-plus branchwater ...",
@@ -333,7 +362,6 @@
         program=sourmash_tool.exe_path.stem,
         version=sourmash_tool.version,
         # not implemented yet, mode=config["mode"],
->>>>>>> a3153a68
         kmersize=config["kmersize"],
         extra=config["extra"],
         create_db=True,
@@ -345,25 +373,10 @@
     # Run snakemake wrapper
     run_snakemake_with_progress_bar(
         executor=ToolExecutor.local,
-<<<<<<< HEAD
-        workflow_name="snakemake_sourmash.smk",
-        targets=[sourmash_targets_compare_outdir / "sourmash.csv"],
-=======
         workflow_name="snakemake_branchwater.smk",
         targets=[tmp_dir / "output/branchwater.csv"],
->>>>>>> a3153a68
-        params=config,
-        working_directory=Path(tmp_path),
-    )
-
-<<<<<<< HEAD
-    # Check output against target fixture
-    assert compare_sourmash_ani_files_bad_alignments(
-        sourmash_targets_compare_outdir / "sourmash.csv",
-        input_genomes_bad_alignments / "intermediates/sourmash/sourmash.csv",
-    )
-
-    compare_db_matrices(db, input_genomes_bad_alignments / "matrices")
-=======
-    compare_db_matrices(db, input_genomes_tiny / "matrices")
->>>>>>> a3153a68
+        params=config,
+        working_directory=Path(tmp_path),
+    )
+
+    compare_db_matrices(db, input_genomes_tiny / "matrices")