--- conflicted
+++ resolved
@@ -698,13 +698,8 @@
         subject_hash=subject_md5,
         identity=identity,
         aln_length=aligned_bases_with_gaps - gap_lengths,
-<<<<<<< HEAD
         sim_errors=round((aligned_bases_with_gaps - gap_lengths) * (1 - identity)),
-        cov_query=cov_query,
-=======
-        sim_errors=None,  # Leaving this as None for now (How should we calculate this?)
         cov_query=(aligned_bases_with_gaps - gap_lengths) / query.length,
->>>>>>> c11b474b
         cov_subject=None,  # Leaving this as None for now (need rdiff files to calculate this)
     )
 
