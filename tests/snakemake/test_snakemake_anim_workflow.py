# (c) University of Strathclyde 2019-
# Author: Leighton Pritchard
#
# Contact:
# leighton.pritchard@strath.ac.uk
#
# Leighton Pritchard,
# Strathclyde Institute for Pharmacy and Biomedical Sciences,
# Cathedral Street,
# Glasgow,
# G4 0RE
# Scotland,
# UK
#
# The MIT License
#
# Copyright (c) 2024-present University of Strathclyde
#
# Permission is hereby granted, free of charge, to any person obtaining a copy
# of this software and associated documentation files (the "Software"), to deal
# in the Software without restriction, including without limitation the rights
# to use, copy, modify, merge, publish, distribute, sublicense, and/or sell
# copies of the Software, and to permit persons to whom the Software is
# furnished to do so, subject to the following conditions:
#
# The above copyright notice and this permission notice shall be included in
# all copies or substantial portions of the Software.
#
# THE SOFTWARE IS PROVIDED "AS IS", WITHOUT WARRANTY OF ANY KIND, EXPRESS OR
# IMPLIED, INCLUDING BUT NOT LIMITED TO THE WARRANTIES OF MERCHANTABILITY,
# FITNESS FOR A PARTICULAR PURPOSE AND NONINFRINGEMENT. IN NO EVENT SHALL THE
# AUTHORS OR COPYRIGHT HOLDERS BE LIABLE FOR ANY CLAIM, DAMAGES OR OTHER
# LIABILITY, WHETHER IN AN ACTION OF CONTRACT, TORT OR OTHERWISE, ARISING FROM,
# OUT OF OR IN CONNECTION WITH THE SOFTWARE OR THE USE OR OTHER DEALINGS IN
# THE SOFTWARE.
"""Test snakemake workflow for ANIm.

These tests are intended to be run from the repository root using:

pytest -v or make test
"""

import shutil  # We need this for filesystem operations
from pathlib import Path

# Required to support pytest automated testing
import pytest

# We're testing the workflow, as called through the pyani_plus
# wrapper code, so import only that module
from pyani_plus.snakemake import anim


@pytest.fixture()
def config_filter_args(
    anim_nucmer_targets_filter_outdir: Path,
    input_genomes_small: Path,
) -> dict:
    """Return configuration settings for testing snakemake filter rule.

    We take the output directories for the MUMmer filter output and the
    small set of input genomes as arguments.
    """
    return {
        "outdir": anim_nucmer_targets_filter_outdir,
        "indir": str(input_genomes_small),
        "cores": 8,
        "mode": "mum",
    }


@pytest.fixture()
def config_delta_args(
    anim_nucmer_targets_delta_outdir: Path,
    input_genomes_small: Path,
) -> dict:
    """Return configuration settings for testing snakemake delta rule.

    We take the output directories for the MUMmer delta output and the
    small set of input genomes as arguments.
    """
    return {
        "outdir": anim_nucmer_targets_delta_outdir,
        "indir": str(input_genomes_small),
        "cores": 8,
        "mode": "mum",
    }


def compare_files_with_skip(file1: Path, file2: Path, skip: int = 1) -> bool:
    """Compare two files, line by line, skipping an initial count of lines.

    - skip: int, number of initial lines to skip in each file

    This function expects two text files as input and returns True if the content
    of the files is the same, and False if the two files differ.
    """
<<<<<<< HEAD
    try:
        with file1.open() as if1, file2.open() as if2:
            for line1, line2 in zip(
                if1.readlines()[skip:], if2.readlines()[skip:], strict=True
            ):
                if line1 != line2:
                    return False
        return True
    except ValueError:
        return False
=======
    with file1.open() as if1, file2.open() as if2:
        for line1, line2 in zip(
            if1.readlines()[skip:],
            if2.readlines()[skip:],
            strict=False,
        ):
            if line1 != line2:
                return False

    return True
>>>>>>> c38bdb8f


def test_snakemake_rule_filter(
    anim_nucmer_targets_filter: list[str],
    anim_nucmer_targets_filter_indir: Path,
    anim_nucmer_targets_filter_outdir: Path,
    config_filter_args: dict,
) -> None:
    """Test nucmer filter snakemake wrapper.

    Checks that the filter rule in the ANIm snakemake wrapper gives the
    expected output.

    If the output directory exists (i.e. the make clean_tests rule has not
    been run), the tests will automatically pass as snakemake will not
    attempt to re-run the rule. That would prevent us from seeing any
    introduced bugs, so we force re-running the rule by deleting the
    output directory before running the tests.
    """
    # Remove the output directory to force re-running the snakemake rule
    shutil.rmtree(anim_nucmer_targets_filter_outdir, ignore_errors=True)

    # Run snakemake wrapper
    anim.run_workflow(anim_nucmer_targets_filter, config_filter_args)

    # Check output against target fixtures
    for fname in anim_nucmer_targets_filter:
        assert compare_files_with_skip(  # noqa: S101
            anim_nucmer_targets_filter_indir / fname,
            anim_nucmer_targets_filter_outdir / fname,
        )


def test_snakemake_rule_delta(
    anim_nucmer_targets_delta: list[str],
    anim_nucmer_targets_delta_indir: Path,
    anim_nucmer_targets_delta_outdir: Path,
    config_delta_args: dict,
) -> None:
    """Test nucmer delta snakemake wrapper.

    Checks that the delta rule in the ANIm snakemake wrapper gives the
    expected output.

    If the output directory exists (i.e. the make clean_tests rule has not
    been run), the tests will automatically pass as snakemake will not
    attempt to re-run the rule. That would prevent us from seeing any
    introduced bugs, so we force re-running the rule by deleting the
    output directory before running the tests.
    """
    # Remove the output directory to force re-running the snakemake rule
    shutil.rmtree(anim_nucmer_targets_delta_outdir, ignore_errors=True)

    # Run snakemake wrapper
    anim.run_workflow(anim_nucmer_targets_delta, config_delta_args)

    # Check output against target fixtures
    for fname in anim_nucmer_targets_delta:
        assert compare_files_with_skip(  # noqa: S101
            anim_nucmer_targets_delta_indir / fname,
            anim_nucmer_targets_delta_outdir / fname,
        )<|MERGE_RESOLUTION|>--- conflicted
+++ resolved
@@ -95,18 +95,6 @@
     This function expects two text files as input and returns True if the content
     of the files is the same, and False if the two files differ.
     """
-<<<<<<< HEAD
-    try:
-        with file1.open() as if1, file2.open() as if2:
-            for line1, line2 in zip(
-                if1.readlines()[skip:], if2.readlines()[skip:], strict=True
-            ):
-                if line1 != line2:
-                    return False
-        return True
-    except ValueError:
-        return False
-=======
     with file1.open() as if1, file2.open() as if2:
         for line1, line2 in zip(
             if1.readlines()[skip:],
@@ -117,7 +105,6 @@
                 return False
 
     return True
->>>>>>> c38bdb8f
 
 
 def test_snakemake_rule_filter(
